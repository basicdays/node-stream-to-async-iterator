# History

<<<<<<< HEAD
## v1.0.0

- Breaking Change: Dropping support for Node 10 and below
- Breaking Change: Dropping support for Flow
- Feature: Added support for TypeScript
- Feature: Support for Node.js versions 12, 14, and 16
- Info: General overhaul of project setup (should not impact what is published)
=======
## v1.0.0-beta.1

- Bug: Resolves #5. Event handlers are cleaned up after each iteration, fixing some memory leak issues.
- Info: Resolves #7. Code now internally depends on `@babel/runtime`. This fixes issue where a global
  `regeneratorRuntime` was required.
- Breaking: Updated node support to be >= node 6.0.
>>>>>>> 7cd4c949

## v0.2.1

- Info: Added npm/travis badges to README.md

## v0.2.0

- Breaking Change: Renamed package from `stream-async-to-iterator` to `stream-to-async-iterator`
- Info: deprecated incorrectly named `stream-async-to-iterator` npm package, message indicates to install new package
  name

## v0.1.0 (Deprecated)

- Info: Initial Release<|MERGE_RESOLUTION|>--- conflicted
+++ resolved
@@ -1,21 +1,15 @@
 # History
 
-<<<<<<< HEAD
 ## v1.0.0
 
 - Breaking Change: Dropping support for Node 10 and below
 - Breaking Change: Dropping support for Flow
+- Bug: Resolves #5. Event handlers are cleaned up after each iteration, fixing some memory leak issues.
 - Feature: Added support for TypeScript
 - Feature: Support for Node.js versions 12, 14, and 16
-- Info: General overhaul of project setup (should not impact what is published)
-=======
-## v1.0.0-beta.1
-
-- Bug: Resolves #5. Event handlers are cleaned up after each iteration, fixing some memory leak issues.
 - Info: Resolves #7. Code now internally depends on `@babel/runtime`. This fixes issue where a global
   `regeneratorRuntime` was required.
-- Breaking: Updated node support to be >= node 6.0.
->>>>>>> 7cd4c949
+- Info: General overhaul of project setup (should not impact what is published)
 
 ## v0.2.1
 
